--- conflicted
+++ resolved
@@ -578,23 +578,6 @@
   producer-consumer by changing `c:init/1` to return a `:producer_consumer`
   and then forwarding the events in `c:handle_events/3`.
 
-<<<<<<< HEAD
-=======
-  ## Notifications
-
-  `GenStage` also supports the ability to send notifications to all
-  consumers. Those notifications are sent as regular messages outside
-  of the demand-driven protocol but respecting the event ordering.
-  See `sync_notify/3` and `async_notify/2`.
-
-  Notifications are useful for out-of-band information, for example,
-  to notify consumers the producer has sent all events it had to
-  process or that a new batch of events is starting.
-
-  Note the notification system should not be used for broadcasting
-  events; for such, consider using `GenStage.BroadcastDispatcher`.
-
->>>>>>> d28f8c04
   ## Callbacks
 
   `GenStage` is implemented on top of a `GenServer` with a few additions.
@@ -692,12 +675,6 @@
   and sending demand to producers. These are the messages that
   producers can send to consumers:
 
-<<<<<<< HEAD
-=======
-    * `{:"$gen_consumer", from :: {producer_pid, subscription_tag}, {:notification, message}}` -
-      notifications sent by producers.
-
->>>>>>> d28f8c04
     * `{:"$gen_consumer", from :: {producer_pid, subscription_tag}, {:cancel, reason}}` -
       sent by producers to cancel a given subscription.
 
@@ -725,20 +702,18 @@
   @typedoc "The stage."
   @type stage :: pid | atom | {:global, term} | {:via, module, term} | {atom, node}
 
-<<<<<<< HEAD
+  @typedoc "The term that identifies a subscription."
+  @opaque subscription_tag :: reference
+
+  @typedoc "The term that identifies a subscription associated with the corresponding producer/consumer."
+  @type from :: {pid, subscription_tag}
+
   defmacrop is_transient_shutdown(value) do
     quote do
       unquote(value) == :normal or unquote(value) == :shutdown or
         (is_tuple(unquote(value)) and tuple_size(unquote(value)) == 2 and elem(unquote(value), 0) == :shutdown)
     end
   end
-=======
-  @typedoc "The term that identifies a subscription."
-  @opaque subscription_tag :: reference
-
-  @typedoc "The term that identifies a subscription associated with the corresponding producer/consumer."
-  @type from :: {pid, subscription_tag}
->>>>>>> d28f8c04
 
   @doc """
   Invoked when the server is started.
@@ -1139,7 +1114,6 @@
   end
 
   @doc """
-<<<<<<< HEAD
   Queues an info message that is delivered after all currently buffered events.
 
   This call is synchronous and will return after the stage has queued
@@ -1169,45 +1143,6 @@
   @spec async_info(stage, msg :: term()) :: :ok
   def async_info(stage, msg) do
     cast(stage, {:"$info", msg})
-=======
-  Asks the producer to send a notification to all consumers synchronously.
-
-  This call is synchronous and will return after the producer has either
-  sent the notification to all consumers or placed it in a buffer. In
-  other words, it guarantees the producer has handled the message but not
-  that the consumers have received it.
-
-  The given message will be delivered in the format
-  `{{producer_pid, subscription_tag}, message}`, where `message` is the message
-  given below. `subscription_tag` is the subscription tag passed to the
-  consumer's `c:handle_subscribe/4` callback in the `to_or_from` tuple.
-  Consumers that wish to verify the `subscription_tag` in their
-  `c:handle_info/2` implementation should store such subscription tag in
-  their state.
-
-  This function will return `:ok` as long as the notification request is
-  sent. It may return `{:error, :not_a_producer}` in case the stage is not
-  a producer.
-  """
-  @spec sync_notify(stage, term, timeout) :: :ok | {:error, :not_a_producer}
-  def sync_notify(stage, message, timeout \\ 5_000) do
-    call(stage, {:"$notify", message}, timeout)
-  end
-
-  @doc """
-  Asks the producer to send a notification to all consumers asynchronously.
-
-  Behaves similarly to `sync_notify/3` in terms of sending the notification to
-  consumers, except the notification is sent asynchronously.
-
-  This call returns `:ok` regardless if the notification has been
-  received by the producer or sent. It is typically called from
-  the producer stage itself.
-  """
-  @spec async_notify(stage, term) :: :ok
-  def async_notify(stage, message) do
-    cast(stage, {:"$notify", message})
->>>>>>> d28f8c04
   end
 
   @doc """
@@ -1243,27 +1178,18 @@
 
   ## Options
 
-<<<<<<< HEAD
     * `:cancel` - `:permanent` (default), `:transient` or `:temporary`.
       When permanent, the consumer exits when the producer cancels or exits.
       When transient, the consumer exits only if reason is not `:normal`,
       `:shutdown`, or `{:shutdown, reason}`. When temporary, it never exits.
       In case of exits, the same reason is used to exit the consumer.
       In case of cancellations, the reason is wrapped in a `:cancel` tuple.
-    * `:min_demand` - the minimum demand for this subscription
-    * `:max_demand` - the maximum demand for this subscription
-=======
-    * `:cancel` - `:permanent` (default) or `:temporary`. When `:permanent`,
-      the consumer exits when the producer cancels or exits. In case
-      of exits, the same reason is used to exit the consumer. In case of
-      cancellations, the reason is wrapped in a `:cancel` tuple.
 
     * `:min_demand` - the minimum demand for this subscription. See the module
       documentation for more information.
 
     * `:max_demand` - the maximum demand for this subscription. See the module
       documentation for more information.
->>>>>>> d28f8c04
 
   Any other option is sent to the producer stage. This may be used by
   dispatchers for custom configuration. For example, if a producer uses
@@ -1311,13 +1237,9 @@
   effectively happened or not. It is typically called from
   a stage's `c:init/1` callback.
 
-<<<<<<< HEAD
-  See `sync_subscribe/3` for examples and options.
-=======
   ## Options
 
   This function accepts the same options as `sync_subscribe/4`.
->>>>>>> d28f8c04
   """
   @spec async_subscribe(stage, options) :: :ok
   def async_subscribe(stage, opts) do
@@ -1531,12 +1453,6 @@
     * `:link` - when false, does not link the stage to the current
       process. Defaults to `true`.
 
-<<<<<<< HEAD
-=======
-    * `:consumers` - when `:permanent`, the stage exits when there
-      are no more consumers. Defaults to `:temporary`.
-
->>>>>>> d28f8c04
     * `:dispatcher` - the dispatcher responsible for handling demands.
       Defaults to `GenStage.DemandDispatch`. May be either an atom or
       a tuple with the dispatcher and the dispatcher options.
